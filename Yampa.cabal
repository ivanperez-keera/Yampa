--- conflicted
+++ resolved
@@ -1,9 +1,5 @@
 name: Yampa
-<<<<<<< HEAD
-version: 0.9.7
-=======
 version: 0.10.0
->>>>>>> e0049e5e
 cabal-version: >= 1.6
 license: BSD3
 license-file: LICENSE
