--- conflicted
+++ resolved
@@ -15,8 +15,6 @@
 -----------------------------------------------------------------------------------------
 
 module FRP.Yampa.Vector3 (
-    -- module AFRPVectorSpace,
-<<<<<<< HEAD
     Vector3,            -- Abstract, instance of VectorSpace
     vector3,            -- :: RealFloat a => a -> a -> a -> Vector3 a
     vector3X,           -- :: RealFloat a => Vector3 a -> a
@@ -29,20 +27,6 @@
     vector3Phi,         -- :: RealFloat a => Vector3 a -> a
     vector3RhoThetaPhi, -- :: RealFloat a => Vector3 a -> (a, a, a)
     vector3Rotate       -- :: RealFloat a => a -> a -> Vector3 a -> Vector3 a
-=======
-    Vector3,        -- Abstract, instance of VectorSpace
-    vector3,        -- :: RealFloat a => a -> a -> a -> Vector3 a
-    vector3X,       -- :: RealFloat a => Vector3 a -> a
-    vector3Y,       -- :: RealFloat a => Vector3 a -> a
-    vector3Z,       -- :: RealFloat a => Vector3 a -> a
-    vector3XYZ,     -- :: RealFloat a => Vector3 a -> (a, a, a)
-    vector3Spherical,   -- :: RealFloat a => a -> a -> a -> Vector3 a
-    vector3Rho,     -- :: RealFloat a => Vector3 a -> a
-    vector3Theta,   -- :: RealFloat a => Vector3 a -> a
-    vector3Phi,     -- :: RealFloat a => Vector3 a -> a
-    vector3RhoThetaPhi, -- :: RealFloat a => Vector3 a -> (a, a, a)
-    vector3Rotate   -- :: RealFloat a => a -> a -> Vector3 a -> Vector3 a
->>>>>>> e0049e5e
 ) where
 
 import FRP.Yampa.VectorSpace
@@ -78,11 +62,7 @@
 vector3Spherical rho theta phi =
     Vector3 (rhoSinPhi * cos theta) (rhoSinPhi * sin theta) (rho * cos phi)
     where
-<<<<<<< HEAD
         rhoSinPhi = rho * sin phi
-=======
-    rhoSinPhi = rho * sin phi
->>>>>>> e0049e5e
 
 vector3Rho :: RealFloat a => Vector3 a -> a
 vector3Rho (Vector3 x y z) = sqrt (x * x + y * y + z * z)
@@ -128,13 +108,8 @@
 vector3Rotate :: RealFloat a => a -> a -> Vector3 a -> Vector3 a
 vector3Rotate theta' phi' v =
     vector3Spherical (vector3Rho v)
-<<<<<<< HEAD
                      (vector3Theta v + theta')
                      (vector3Phi v + phi')
-=======
-             (vector3Theta v + theta')
-             (vector3Phi v + phi')
->>>>>>> e0049e5e
 
 
 ------------------------------------------------------------------------------
