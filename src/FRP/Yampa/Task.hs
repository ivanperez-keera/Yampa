{-# LANGUAGE CPP, Rank2Types #-}
-----------------------------------------------------------------------------------------
-- |
-- Module      :  FRP.Yampa.Task
-- Copyright   :  (c) Antony Courtney and Henrik Nilsson, Yale University, 2003
-- License     :  BSD-style (see the LICENSE file in the distribution)
--
-- Maintainer  :  nilsson@cs.yale.edu
-- Stability   :  provisional
-- Portability :  non-portable (GHC extensions)
--
-- Task abstraction on top of signal transformers.
--
-----------------------------------------------------------------------------------------

module FRP.Yampa.Task (
    Task,
    mkTask,     -- :: SF a (b, Event c) -> Task a b c
    runTask,    -- :: Task a b c -> SF a (Either b c)	-- Might change.
    runTask_,   -- :: Task a b c -> SF a b
    taskToSF,   -- :: Task a b c -> SF a (b, Event c)	-- Might change.
    constT,     -- :: b -> Task a b c
    sleepT,     -- :: Time -> b -> Task a b ()
    snapT,      -- :: Task a b a
    timeOut,    -- :: Task a b c -> Time -> Task a b (Maybe c)
    abortWhen,  -- :: Task a b c -> SF a (Event d) -> Task a b (Either c d)
    repeatUntil,-- :: Monad m => m a -> (a -> Bool) -> m a
    for,        -- :: Monad m => a -> (a -> a) -> (a -> Bool) -> m b -> m ()
    forAll,     -- :: Monad m => [a] -> (a -> m b) -> m ()
    forEver     -- :: Monad m => m a -> m b
) where

<<<<<<< HEAD
import Control.Monad (when, forM_)
=======
#if !(MIN_VERSION_base(4,8,0))
import Control.Applicative (Applicative(..))
#endif
>>>>>>> ed64cd80

import FRP.Yampa
import FRP.Yampa.Utilities (snap)
import FRP.Yampa.Diagnostics

infixl 0 `timeOut`, `abortWhen`, `repeatUntil`


------------------------------------------------------------------------------
-- The Task type
------------------------------------------------------------------------------

-- CPS-based representation allowing a termination to be detected.
-- (Note the rank 2 polymorphic type!)
-- The representation can be changed if necessary, but the Monad laws
-- follow trivially in this case.
newtype Task a b c =
    Task (forall d . (c -> SF a (Either b d)) -> SF a (Either b d))


unTask :: Task a b c -> ((c -> SF a (Either b d)) -> SF a (Either b d))
unTask (Task f) = f


mkTask :: SF a (b, Event c) -> Task a b c
mkTask st = Task (switch (st >>> first (arr Left)))


-- "Runs" a task (unusually bad name?). The output from the resulting
-- signal transformer is tagged with Left while the underlying task is
-- running. Once the task has terminated, the output goes constant with
-- the value Right x, where x is the value of the terminating event.
runTask :: Task a b c -> SF a (Either b c)
runTask tk = (unTask tk) (constant . Right)


-- Runs a task. The output becomes undefined once the underlying task has
-- terminated. Convenient e.g. for tasks which are known not to terminate.
runTask_ :: Task a b c -> SF a b
runTask_ tk = runTask tk
              >>> arr (either id (usrErr "AFRPTask" "runTask_"
                                         "Task terminated!"))


-- Seems as if the following is convenient after all. Suitable name???
-- Maybe that implies a representation change for Tasks?
-- Law: mkTask (taskToSF task) = task (but not (quite) vice versa.)
taskToSF :: Task a b c -> SF a (b, Event c)
taskToSF tk = runTask tk
<<<<<<< HEAD
	      >>> (arr (either id (usrErr "AFRPTask" "runTask_"
                                          "Task terminated!"))
		   &&& edgeBy isEdge (Left undefined))
=======
              >>> (arr (either id ((usrErr "AFRPTask" "runTask_"
                                           "Task terminated!")))
                   &&& edgeBy isEdge (Left undefined))
>>>>>>> ed64cd80
    where
        isEdge (Left _)  (Left _)  = Nothing
        isEdge (Left _)  (Right c) = Just c
        isEdge (Right _) (Right _) = Nothing
        isEdge (Right _) (Left _)  = Nothing


------------------------------------------------------------------------------
-- Functor, Applicative, and Monad instances
------------------------------------------------------------------------------

instance Functor (Task a b) where
    fmap f tk = Task (\k -> unTask tk (k . f))

instance Applicative (Task a b) where
    pure x  = Task (\k -> k x)
    f <*> v = Task (\k -> (unTask f) (\c -> unTask v (k . c)))

instance Monad (Task a b) where
    tk >>= f = Task (\k -> (unTask tk) (\c -> unTask (f c) k))
    return x = Task (\k -> k x)

{-
Let's check the monad laws:

    t >>= return
    = \k -> t (\c -> return c k)
    = \k -> t (\c -> (\x -> \k -> k x) c k)
    = \k -> t (\c -> (\x -> \k' -> k' x) c k)
    = \k -> t (\c -> k c)
    = \k -> t k
    = t
    QED

    return x >>= f
    = \k -> (return x) (\c -> f c k)
    = \k -> (\k -> k x) (\c -> f c k)
    = \k -> (\k' -> k' x) (\c -> f c k)
    = \k -> (\c -> f c k) x
    = \k -> f x k
    = f x
    QED

    (t >>= f) >>= g
    = \k -> (t >>= f) (\c -> g c k)
    = \k -> (\k' -> t (\c' -> f c' k')) (\c -> g c k)
    = \k -> t (\c' -> f c' (\c -> g c k))
    = \k -> t (\c' -> (\x -> \k' -> f x (\c -> g c k')) c' k)
    = \k -> t (\c' -> (\x -> f x >>= g) c' k)
    = t >>= (\x -> f x >>= g)
    QED

No surprises (obviously, since this is essentially just the CPS monad).
-}


------------------------------------------------------------------------------
-- Basic tasks
------------------------------------------------------------------------------

-- Non-terminating task with constant output b.
constT :: b -> Task a b c
constT b = mkTask (constant b &&& never)


-- "Sleeps" for t seconds with constant output b.
sleepT :: Time -> b -> Task a b ()
sleepT t b = mkTask (constant b &&& after t ())


-- Takes a "snapshot" of the input and terminates immediately with the input
-- value as the result. No time passes; law:
--
--    snapT >> snapT = snapT
--
snapT :: Task a b a
snapT = mkTask (constant (intErr "AFRPTask" "snapT" "Bad switch?") &&& snap)


------------------------------------------------------------------------------
-- Basic tasks combinators
------------------------------------------------------------------------------

-- Impose a time out on a task.
timeOut :: Task a b c -> Time -> Task a b (Maybe c)
tk `timeOut` t = mkTask ((taskToSF tk &&& after t ()) >>> arr aux)
    where
        aux ((b, ec), et) = (b, (lMerge (fmap Just ec)
                                (fmap (const Nothing) et)))


-- Run a "guarding" event source (SF a (Event b)) in parallel with a
-- (possibly non-terminating) task. The task will be aborted at the
-- first occurrence of the event source (if it has not terminated itself
-- before that). Useful for separating sequencing and termination concerns.
-- E.g. we can do something "useful", but in parallel watch for a (exceptional)
-- condition which should terminate that activity, whithout having to check
-- for that condition explicitly during each and every phase of the activity.
-- Example: tsk `abortWhen` lbp
abortWhen :: Task a b c -> SF a (Event d) -> Task a b (Either c d)
tk `abortWhen` est = mkTask ((taskToSF tk &&& est) >>> arr aux)
    where
        aux ((b, ec), ed) = (b, (lMerge (fmap Left ec) (fmap Right ed)))


------------------------------------------------------------------------------
-- Loops
------------------------------------------------------------------------------

-- These are general monadic combinators. Maybe they don't really belong here.

-- Repeat m until result satisfies the predicate p
repeatUntil :: Monad m => m a -> (a -> Bool) -> m a
m `repeatUntil` p = m >>= \x -> if not (p x) then repeatUntil m p else return x


-- C-style for-loop.
-- Example: for 0 (+1) (>=10) ...
for :: Monad m => a -> (a -> a) -> (a -> Bool) -> m b -> m ()
for i f p m = when (p i) $ m >> for (f i) f p m


-- Perform the monadic operation for each element in the list.
forAll :: Monad m => [a] -> (a -> m b) -> m ()
forAll = forM_


-- Repeat m for ever.
forEver :: Monad m => m a -> m b
forEver m = m >> forEver m


-- Alternatives/other potentially useful signatures:
-- until :: a -> (a -> M a) -> (a -> Bool) -> M a
-- for: a -> b -> (a -> b -> a) -> (a -> b -> Bool) -> (a -> b -> M b) -> M b
-- while??? It could be:
-- while :: a -> (a -> Bool) -> (a -> M a) -> M a


------------------------------------------------------------------------------
-- Monad transformers?
------------------------------------------------------------------------------

-- What about monad transformers if we want to compose this monad with
-- other capabilities???<|MERGE_RESOLUTION|>--- conflicted
+++ resolved
@@ -30,13 +30,10 @@
     forEver     -- :: Monad m => m a -> m b
 ) where
 
-<<<<<<< HEAD
 import Control.Monad (when, forM_)
-=======
-#if !(MIN_VERSION_base(4,8,0))
+#if __GLASGOW_HASKELL__ < 710
 import Control.Applicative (Applicative(..))
 #endif
->>>>>>> ed64cd80
 
 import FRP.Yampa
 import FRP.Yampa.Utilities (snap)
@@ -86,15 +83,9 @@
 -- Law: mkTask (taskToSF task) = task (but not (quite) vice versa.)
 taskToSF :: Task a b c -> SF a (b, Event c)
 taskToSF tk = runTask tk
-<<<<<<< HEAD
-	      >>> (arr (either id (usrErr "AFRPTask" "runTask_"
+              >>> (arr (either id (usrErr "AFRPTask" "runTask_"
                                           "Task terminated!"))
-		   &&& edgeBy isEdge (Left undefined))
-=======
-              >>> (arr (either id ((usrErr "AFRPTask" "runTask_"
-                                           "Task terminated!")))
                    &&& edgeBy isEdge (Left undefined))
->>>>>>> ed64cd80
     where
         isEdge (Left _)  (Left _)  = Nothing
         isEdge (Left _)  (Right c) = Just c
