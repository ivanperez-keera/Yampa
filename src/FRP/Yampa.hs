{-# LANGUAGE GADTs, Rank2Types, CPP #-}

-----------------------------------------------------------------------------------------
-- |
-- Module      :  FRP.Yampa
-- Copyright   :  (c) Antony Courtney and Henrik Nilsson, Yale University, 2003
-- License     :  BSD-style (see the LICENSE file in the distribution)
--
-- Maintainer  :  ivan.perez@keera.co.uk
-- Stability   :  provisional
-- Portability :  non-portable (GHC extensions)
--
--
-- Domain-specific language embedded in Haskell for programming hybrid (mixed
-- discrete-time and continuous-time) systems. Yampa is based on the concepts
-- of Functional Reactive Programming (FRP) and is structured using arrow
-- combinators.
--
-- Yampa can be used to program purely functional reactive systems in a
-- deterministic, elegant and efficient way.
--
-- Yampa has been used to write professional Haskell cross-platform games for
-- iOS, Android, desktop and web.   There is a library for testing Yampa
-- applications that allows you to use Temporal Logic and QuickCheck to test
-- your games. You can also use a time-travel debugger to connect to your
-- application running live and debug it step by step.
--
-- You can find examples, screenshots, tutorials and documentation here:
--
-- <https://github.com/ivanperez-keera/Yampa>
--
-- <https://github.com/ivanperez-keera/Yampa/tree/master/examples>
--
-- <https://wiki.haskell.org/Yampa>
--
-- A Yampa network is structured as a Signal Function: a pure transformation
-- from a time-varying input to that produces a time-varying output. The Yampa
-- language provides signal function primitives, as well as SF combinators.
-- Primitives and combinators guarantee that SFs are well-formed and efficient.
--
-- For example, a game could take the changing mouse position (continuous-time
-- signal) and mouse clicks (discrete-time signal), combine them as part of
-- some game logic, and produce an animation with sound (continuously changing
-- picture).
--
-- To create a Yampa system, you need to think about three things:
--
-- * How to obtain the input signals coming into your system. This typically
-- requires polling some input device or consuming a queue of input events.
--
-- * How to consume the output signals produced by your system. This typically
-- requires taking output samples or chunks and rendering them or playing them.
--
-- * How to transform the input signal into the output signal. This requires
-- thinking about the transformation applied as time progresses towards the
-- future, possinly switching from one transformation to another as the program
-- evolves.
--
-- The first two aspects lie outside Yampa, and they determine the backends
-- that your system uses. Yampa is backend-agnostic, and you can connect it to
-- SDL, SDL2, OpenGL, Gloss, Diagrams, HTML5 Canvas. In addition, you can use
-- it with any input device you want, and it has been used with Nintendo
-- wiimotes, Microsoft Kinects and LeapMotions.
--
-- The last aspect is what defines Yampa as a language. You define a pure
-- Signal Function (@SF@) using primitives and combinators. You can find a
-- series of primitive SFs in "FRP.Yampa.Basic". For example, the function
-- 'constant' allows you to ignore the input signal and produce a constant
-- output, the function 'arr' allows you to apply a pure function to every
-- input value at every time, ignoring previous history. Signal Functions can
-- transform signals taking their history into account. For example, the
-- function 'integral' integrates the input signal.
--
-- Signals can change in continuous or in discrete time (known as 'Event's).
-- Events represent values that may or may not occur (and would probably occur
-- rarely). It is often used for incoming network messages, mouse clicks, etc.
-- Events are used as values carried by signals.  The module "FRP.Yampa.Event"
-- allows you to manipulate events, the module "FRP.Yampa.EventS" deals with
-- event signal functions, and the "FRP.Yampa.Hybrid" allows you to go from a
-- continuous-time domain to a discrete domain, and vice-versa.
--
-- The execution of this signal transformer with specific input can be
-- accomplished by means of two functions: 'reactimate' (which needs an
-- initialization action, an input sensing action and an actuation/consumer
-- action and executes until explicitly stopped), and 'react' (which executes
-- only one cycle). You can also use the function 'embed' to try your signal
-- functions with lists of input samples in GHCi.
--
-- For a simple example of an SDL application that creates a moving picture
-- around the mouse position, see:
--
-- https://github.com/ivanperez-keera/Yampa/blob/develop/examples/yampa-game/MainCircleMouse.hs
--
-- Table of Contents
--
-- Main Yampa modules:
--
-- * "FRP.Yampa"            -- This exports all FRP-related functions
--
-- * "FRP.Yampa.Task"
--
-- Different FRP aspects:
--
-- * "FRP.Yampa.Basic"        -- Primitive SFs
--
-- * "FRP.Yampa.Conditional"  -- Apply one SF or another depending on a condition
--
-- * "FRP.Yampa.Delays"       -- Delay a signal
--
-- * "FRP.Yampa.Event"        -- Event combinators
--
-- * "FRP.Yampa.EventS"       -- Event Signal Functions
--
-- * "FRP.Yampa.Hybrid"       -- Continuous-time to Discrete-time combinators
--
-- * "FRP.Yampa.Integration"  -- Integration and derivation and sums
--
<<<<<<< HEAD
-- * "FRP.Yampa.Simulation" -- Reactimation/evaluation
--
-- Internals:
--
-- * "FRP.Yampa.InternalCore" -- Module not exposed.
--
-- Other extensions:
--
-- * "FRP.Yampa.Arrow" -- Arrow-generic functions
--
--
-- Please let us know if you see any problems with the new project structure.
=======
-- * "FRP.Yampa.Loop"         -- Feedback loops
--
-- * "FRP.Yampa.Random"       -- Random signals
--
-- * "FRP.Yampa.Scan"         -- Scanning or folding a signal
--
-- * "FRP.Yampa.Switches"     -- Dynamically changing an SF based on the value of a signal
--
-- * "FRP.Yampa.Time"         -- Signals that represent time
--
-- Execution:
--
-- * "FRP.Yampa.Simulation" -- Reactimation/evaluation
>>>>>>> ed040a63

-- ToDo:
--
-- - Specialize def. of repeatedly. Could have an impact on invaders.
--
-- - New defs for accs using SFAcc
--
-- - Make sure opt worked: e.g.
--
-- - >     repeatedly >>> count >>> arr (fmap sqr)
--
-- - Introduce SFAccHld.
--
-- - See if possible to unify AccHld wity Acc??? They are so close.
--
-- - Introduce SScan. BUT KEEP IN MIND: Most if not all opts would
-- - have been possible without GADTs???
--
-- - Look into pairs. At least pairing of SScan ought to be interesting.
--
-- - Would be nice if we could get rid of first & second with impunity
-- - thanks to Id optimizations. That's a clear win, with or without
-- - an explicit pair combinator.
--
-- - delayEventCat is a bit complicated ...
--
--
-- Random ideas:
--
-- - What if one used rules to optimize
--   - (arr :: SF a ()) to (constant ())
--   - (arr :: SF a a) to identity
--   But inspection of invader source code seem to indicate that
--   these are not very common cases at all.
--
-- - It would be nice if it was possible to come up with opt. rules
--   that are invariant of how signal function expressions are
--   parenthesized. Right now, we have e.g.
--       arr f >>> (constant c >>> sf)
--   being optimized to
--       cpAuxA1 f (cpAuxC1 c sf)
--   whereas it clearly should be possible to optimize to just
--       cpAuxC1 c sf
--   What if we didn't use SF' but
--      SFComp :: <tfun> -> SF' a b -> SF' b c -> SF' a c
--   ???
--
-- - The transition function would still be optimized in (pretty much)
--   the current way, but it would still be possible to look "inside"
--   composed signal functions for lost optimization opts.
--   Seems to me this could be done without too much extra effort/no dupl.
--   work.
--   E.g. new cpAux, the general case:
--
-- @
--      cpAux sf1 sf2 = SFComp tf sf1 sf2
--          where
--              tf dt a = (cpAux sf1' sf2', c)
--                  where
--                      (sf1', b) = (sfTF' sf1) dt a
--                      (sf2', c) = (sfTF' sf2) dt b
-- @
--
-- - The ONLY change was changing the constructor from SF' to SFComp and
--   adding sf1 and sf2 to the constructor app.!
--
-- - An optimized case:
--     cpAuxC1 b sf1 sf2               = SFComp tf sf1 sf2
--   So cpAuxC1 gets an extra arg, and we change the constructor.
--   But how to exploit without writing 1000s of rules???
--   Maybe define predicates on SFComp to see if the first or second
--   sf are "interesting", and if so, make "reassociate" and make a
--   recursive call? E.g. we're in the arr case, and the first sf is another
--   arr, so we'd like to combine the two.
--
-- - It would also be intersting, then, to know when to STOP playing this
--   game, due to the overhead involved.
--
-- - Why don't we have a "SWITCH" constructor that indicates that the
--   structure will change, and thus that it is worthwile to keep
--   looking for opt. opportunities, whereas a plain "SF'" would
--   indicate that things NEVER are going to change, and thus we can just
--   as well give up?
-----------------------------------------------------------------------------------------

module FRP.Yampa (

    -- * Basic definitions
    Time,       -- [s] Both for time w.r.t. some reference and intervals.
    DTime,      -- [s] Sampling interval, always > 0.
    SF,         -- Signal Function.
    Event(..),  -- Events; conceptually similar to Maybe (but abstract).

    -- Temporary!
    --    SF(..), sfTF',

    -- Main instances
    -- SF is an instance of Arrow and ArrowLoop. Method instances:
    -- arr     :: (a -> b) -> SF a b
    -- (>>>)   :: SF a b -> SF b c -> SF a c
    -- (<<<)   :: SF b c -> SF a b -> SF a c
    -- first   :: SF a b -> SF (a,c) (b,c)
    -- second  :: SF a b -> SF (c,a) (c,b)
    -- (***)   :: SF a b -> SF a' b' -> SF (a,a') (b,b')
    -- (&&&)   :: SF a b -> SF a b' -> SF a (b,b')
    -- returnA :: SF a a
    -- loop    :: SF (a,c) (b,c) -> SF a b

    -- Event is an instance of Functor, Eq, and Ord. Some method instances:
    -- fmap    :: (a -> b) -> Event a -> Event b
    -- (==)     :: Event a -> Event a -> Bool
    -- (<=)    :: Event a -> Event a -> Bool

    -- ** Lifting
    arrPrim, arrEPrim, -- For optimization

    -- * Signal functions

    -- ** Basic signal functions
    identity,             -- :: SF a a
    constant,             -- :: b -> SF a b
    localTime,            -- :: SF a Time
    time,                 -- :: SF a Time,    Other name for localTime.

    -- ** Initialization
    (-->),                -- :: b -> SF a b -> SF a b,        infixr 0
    (-:>),                -- :: b -> SF a b -> SF a b,        infixr 0
    (>--),                -- :: a -> SF a b -> SF a b,        infixr 0
    (-=>),                -- :: (b -> b) -> SF a b -> SF a b      infixr 0
    (>=-),                -- :: (a -> a) -> SF a b -> SF a b      infixr 0
    initially,            -- :: a -> SF a a

    -- ** Simple, stateful signal processing
    sscan,                -- :: (b -> a -> b) -> b -> SF a b
    sscanPrim,            -- :: (c -> a -> Maybe (c, b)) -> c -> b -> SF a b

    -- * Events
    -- ** Basic event sources
    never,                -- :: SF a (Event b)
    now,                  -- :: b -> SF a (Event b)
    after,                -- :: Time -> b -> SF a (Event b)
    repeatedly,           -- :: Time -> b -> SF a (Event b)
    afterEach,            -- :: [(Time,b)] -> SF a (Event b)
    afterEachCat,         -- :: [(Time,b)] -> SF a (Event [b])
    delayEvent,           -- :: Time -> SF (Event a) (Event a)
    delayEventCat,        -- :: Time -> SF (Event a) (Event [a])
    edge,                 -- :: SF Bool (Event ())
    iEdge,                -- :: Bool -> SF Bool (Event ())
    edgeTag,              -- :: a -> SF Bool (Event a)
    edgeJust,             -- :: SF (Maybe a) (Event a)
    edgeBy,               -- :: (a -> a -> Maybe b) -> a -> SF a (Event b)
    maybeToEvent,         -- :: Maybe a -> Event a

    -- ** Stateful event suppression
    notYet,               -- :: SF (Event a) (Event a)
    once,                 -- :: SF (Event a) (Event a)
    takeEvents,           -- :: Int -> SF (Event a) (Event a)
    dropEvents,           -- :: Int -> SF (Event a) (Event a)

    -- ** Pointwise functions on events
    noEvent,              -- :: Event a
    noEventFst,           -- :: (Event a, b) -> (Event c, b)
    noEventSnd,           -- :: (a, Event b) -> (a, Event c)
    event,                -- :: a -> (b -> a) -> Event b -> a
    fromEvent,            -- :: Event a -> a
    isEvent,              -- :: Event a -> Bool
    isNoEvent,            -- :: Event a -> Bool
    tag,                  -- :: Event a -> b -> Event b,        infixl 8
    tagWith,              -- :: b -> Event a -> Event b,
    attach,               -- :: Event a -> b -> Event (a, b),    infixl 8
    lMerge,               -- :: Event a -> Event a -> Event a,    infixl 6
    rMerge,               -- :: Event a -> Event a -> Event a,    infixl 6
    merge,                -- :: Event a -> Event a -> Event a,    infixl 6
    mergeBy,              -- :: (a -> a -> a) -> Event a -> Event a -> Event a
    mapMerge,             -- :: (a -> c) -> (b -> c) -> (a -> b -> c)
                          --    -> Event a -> Event b -> Event c
    mergeEvents,          -- :: [Event a] -> Event a
    catEvents,            -- :: [Event a] -> Event [a]
    joinE,                -- :: Event a -> Event b -> Event (a,b),infixl 7
    splitE,               -- :: Event (a,b) -> (Event a, Event b)
    filterE,              -- :: (a -> Bool) -> Event a -> Event a
    mapFilterE,           -- :: (a -> Maybe b) -> Event a -> Event b
    gate,                 -- :: Event a -> Bool -> Event a,    infixl 8

    -- * Switching
    -- ** Basic switchers
    switch,  dSwitch,     -- :: SF a (b, Event c) -> (c -> SF a b) -> SF a b
    rSwitch, drSwitch,    -- :: SF a b -> SF (a,Event (SF a b)) b
    kSwitch, dkSwitch,    -- :: SF a b
                          --    -> SF (a,b) (Event c)
                          --    -> (SF a b -> c -> SF a b)
                          --    -> SF a b

    -- ** Parallel composition and switching
    -- *** Parallel composition and switching over collections with broadcasting
    parB,                 -- :: Functor col => col (SF a b) -> SF a (col b)
    pSwitchB,dpSwitchB,   -- :: Functor col =>
                          --        col (SF a b)
                          --      -> SF (a, col b) (Event c)
                          --      -> (col (SF a b) -> c -> SF a (col b))
                          --      -> SF a (col b)
    rpSwitchB,drpSwitchB, -- :: Functor col =>
                          --        col (SF a b)
                          --      -> SF (a, Event (col (SF a b)->col (SF a b)))
                          --            (col b)

    -- *** Parallel composition and switching over collections with general routing
    par,                  -- Functor col =>
                          --     (forall sf . (a -> col sf -> col (b, sf)))
                          --     -> col (SF b c)
                          --     -> SF a (col c)
    pSwitch, dpSwitch,    -- pSwitch :: Functor col =>
                          --     (forall sf . (a -> col sf -> col (b, sf)))
                          --     -> col (SF b c)
                          --     -> SF (a, col c) (Event d)
                          --     -> (col (SF b c) -> d -> SF a (col c))
                          --     -> SF a (col c)
    rpSwitch,drpSwitch,   -- Functor col =>
                          --    (forall sf . (a -> col sf -> col (b, sf)))
                          --    -> col (SF b c)
                          --    -> SF (a, Event (col (SF b c) -> col (SF b c)))
                          --          (col c)
                          --

    -- * Discrete to continuous-time signal functions
    -- ** Wave-form generation
    hold,                 -- :: a -> SF (Event a) a
    dHold,                -- :: a -> SF (Event a) a
    trackAndHold,         -- :: a -> SF (Maybe a) a

    -- ** Accumulators
    accum,                -- :: a -> SF (Event (a -> a)) (Event a)
    accumHold,            -- :: a -> SF (Event (a -> a)) a
    dAccumHold,           -- :: a -> SF (Event (a -> a)) a
    accumBy,              -- :: (b -> a -> b) -> b -> SF (Event a) (Event b)
    accumHoldBy,          -- :: (b -> a -> b) -> b -> SF (Event a) b
    dAccumHoldBy,         -- :: (b -> a -> b) -> b -> SF (Event a) b
    accumFilter,          -- :: (c -> a -> (c, Maybe b)) -> c
                          --    -> SF (Event a) (Event b)

    -- * Delays
    -- ** Basic delays
    pre,                  -- :: SF a a
    iPre,                 -- :: a -> SF a a

    -- ** Timed delays
    delay,                -- :: Time -> a -> SF a a

    -- ** Variable delay
    pause,                -- :: b -> SF a b -> SF a Bool -> SF a b

    -- * State keeping combinators

    -- ** Loops with guaranteed well-defined feedback
    loopPre,              -- :: c -> SF (a,c) (b,c) -> SF a b
    loopIntegral,         -- :: VectorSpace c s => SF (a,c) (b,c) -> SF a b

    -- ** Integration and differentiation
    integral,             -- :: VectorSpace a s => SF a a
    imIntegral,           -- :: VectorSpace a s => a -> SF a a
    impulseIntegral,      -- :: VectorSpace a k => SF (a, Event a) a
    count,                -- :: Integral b => SF (Event a) (Event b)
    derivative,           -- :: VectorSpace a s => SF a a        -- Crude!


    -- Temporarily hidden, but will eventually be made public.
    iterFrom,          -- :: (a -> a -> DTime -> b -> b) -> b -> SF a b

    -- * Noise (random signal) sources and stochastic event sources
    noise,                -- :: noise :: (RandomGen g, Random b) =>
                          --              g -> SF a b
    noiseR,               -- :: noise :: (RandomGen g, Random b) =>
                          --             (b,b) -> g -> SF a b
    occasionally,         -- :: RandomGen g => g -> Time -> b -> SF a (Event b)

    RandomGen(..),
    Random(..),

    -- * Execution/simulation
    -- ** Reactimation
    reactimate,           -- :: IO a
                          --    -> (Bool -> IO (DTime, Maybe a))
                          --    -> (Bool -> b -> IO Bool)
                          --    -> SF a b
                          --    -> IO ()
    ReactHandle,
    reactInit,            --    IO a -- init
                          --    -> (ReactHandle a b -> Bool -> b -> IO Bool) -- actuate
                          --    -> SF a b
                          --    -> IO (ReactHandle a b)
                          -- process a single input sample:
    react,                --    ReactHandle a b
                          --    -> (DTime,Maybe a)
                          --    -> IO Bool

    -- ** Embedding
                          --  (tentative: will be revisited)
    embed,                -- :: SF a b -> (a, [(DTime, Maybe a)]) -> [b]
    embedSynch,           -- :: SF a b -> (a, [(DTime, Maybe a)]) -> SF Double b
    deltaEncode,          -- :: Eq a => DTime -> [a] -> (a, [(DTime, Maybe a)])
    deltaEncodeBy,        -- :: (a -> a -> Bool) -> DTime -> [a]
                          --    -> (a, [(DTime, Maybe a)])

    FutureSF,
    evalAtZero,
    evalAt,
    evalFuture,

    -- * Auxiliary definitions
    --   Reverse function composition and arrow plumbing aids
    dup,                  -- :: a -> (a,a)

    -- Re-exported module, classes, and types
    module Control.Arrow,
    module Data.VectorSpace,

) where

import Control.Arrow

import FRP.Yampa.InternalCore
import FRP.Yampa.Basic
import FRP.Yampa.Conditional
import FRP.Yampa.Delays
import FRP.Yampa.Event
import FRP.Yampa.EventS
import FRP.Yampa.Hybrid
import FRP.Yampa.Integration
import FRP.Yampa.Loop
import FRP.Yampa.Arrow (dup)
import FRP.Yampa.Random
import FRP.Yampa.Scan
import FRP.Yampa.Simulation
import FRP.Yampa.Switches
import FRP.Yampa.Time
import Data.VectorSpace
-- import FRP.Yampa.VectorSpace

-- Vim modeline
-- vim:set tabstop=8 expandtab:<|MERGE_RESOLUTION|>--- conflicted
+++ resolved
@@ -11,27 +11,28 @@
 -- Portability :  non-portable (GHC extensions)
 --
 --
--- Domain-specific language embedded in Haskell for programming hybrid (mixed
--- discrete-time and continuous-time) systems. Yampa is based on the concepts
--- of Functional Reactive Programming (FRP) and is structured using arrow
--- combinators.
---
--- Yampa can be used to program purely functional reactive systems in a
--- deterministic, elegant and efficient way.
+-- Domain-specific language embedded in Haskell for programming deterministic
+-- hybrid (mixed discrete-time and continuous-time) systems. Yampa is based on
+-- the concepts of Functional Reactive Programming (FRP) and is structured
+-- using arrow combinators.
 --
 -- Yampa has been used to write professional Haskell cross-platform games for
--- iOS, Android, desktop and web.   There is a library for testing Yampa
+-- iOS, Android, desktop and web. There is a library for testing Yampa
 -- applications that allows you to use Temporal Logic and QuickCheck to test
 -- your games. You can also use a time-travel debugger to connect to your
 -- application running live and debug it step by step.
 --
--- You can find examples, screenshots, tutorials and documentation here:
+-- __Documentation__
+--
+-- You can find many examples, tutorials and documentation here:
 --
 -- <https://github.com/ivanperez-keera/Yampa>
 --
 -- <https://github.com/ivanperez-keera/Yampa/tree/master/examples>
 --
 -- <https://wiki.haskell.org/Yampa>
+--
+-- __Yampa at a glance__
 --
 -- A Yampa network is structured as a Signal Function: a pure transformation
 -- from a time-varying input to that produces a time-varying output. The Yampa
@@ -42,6 +43,8 @@
 -- signal) and mouse clicks (discrete-time signal), combine them as part of
 -- some game logic, and produce an animation with sound (continuously changing
 -- picture).
+--
+-- /Signal and SF separation/
 --
 -- To create a Yampa system, you need to think about three things:
 --
@@ -71,6 +74,22 @@
 -- transform signals taking their history into account. For example, the
 -- function 'integral' integrates the input signal.
 --
+-- /Execution/
+--
+-- The execution of this signal transformer with specific input can be
+-- accomplished by means of two functions: 'reactimate' (which needs an
+-- initialization action, an input sensing action and an actuation/consumer
+-- action and executes until explicitly stopped), and 'react' (which executes
+-- only one cycle). You can also use the function 'embed' to try your signal
+-- functions with lists of input samples in GHCi.
+--
+-- For a simple example of an SDL application that creates a moving picture
+-- around the mouse position, see:
+--
+-- https://github.com/ivanperez-keera/Yampa/blob/develop/examples/yampa-game/MainCircleMouse.hs
+--
+-- /Hybrid systems/
+--
 -- Signals can change in continuous or in discrete time (known as 'Event's).
 -- Events represent values that may or may not occur (and would probably occur
 -- rarely). It is often used for incoming network messages, mouse clicks, etc.
@@ -79,70 +98,47 @@
 -- event signal functions, and the "FRP.Yampa.Hybrid" allows you to go from a
 -- continuous-time domain to a discrete domain, and vice-versa.
 --
--- The execution of this signal transformer with specific input can be
--- accomplished by means of two functions: 'reactimate' (which needs an
--- initialization action, an input sensing action and an actuation/consumer
--- action and executes until explicitly stopped), and 'react' (which executes
--- only one cycle). You can also use the function 'embed' to try your signal
--- functions with lists of input samples in GHCi.
---
--- For a simple example of an SDL application that creates a moving picture
--- around the mouse position, see:
---
--- https://github.com/ivanperez-keera/Yampa/blob/develop/examples/yampa-game/MainCircleMouse.hs
---
--- Table of Contents
---
--- Main Yampa modules:
---
--- * "FRP.Yampa"            -- This exports all FRP-related functions
---
--- * "FRP.Yampa.Task"
---
--- Different FRP aspects:
---
--- * "FRP.Yampa.Basic"        -- Primitive SFs
---
--- * "FRP.Yampa.Conditional"  -- Apply one SF or another depending on a condition
---
--- * "FRP.Yampa.Delays"       -- Delay a signal
---
--- * "FRP.Yampa.Event"        -- Event combinators
---
--- * "FRP.Yampa.EventS"       -- Event Signal Functions
---
--- * "FRP.Yampa.Hybrid"       -- Continuous-time to Discrete-time combinators
---
--- * "FRP.Yampa.Integration"  -- Integration and derivation and sums
---
-<<<<<<< HEAD
--- * "FRP.Yampa.Simulation" -- Reactimation/evaluation
---
--- Internals:
---
--- * "FRP.Yampa.InternalCore" -- Module not exposed.
---
--- Other extensions:
---
--- * "FRP.Yampa.Arrow" -- Arrow-generic functions
---
---
--- Please let us know if you see any problems with the new project structure.
-=======
--- * "FRP.Yampa.Loop"         -- Feedback loops
---
--- * "FRP.Yampa.Random"       -- Random signals
---
--- * "FRP.Yampa.Scan"         -- Scanning or folding a signal
---
--- * "FRP.Yampa.Switches"     -- Dynamically changing an SF based on the value of a signal
---
--- * "FRP.Yampa.Time"         -- Signals that represent time
---
--- Execution:
---
--- * "FRP.Yampa.Simulation" -- Reactimation/evaluation
->>>>>>> ed040a63
+-- __Library Overview__
+--
+-- * Main Yampa module
+--
+--     * "FRP.Yampa"            -- Exports all FRP-related functions
+--
+-- * Different FRP aspects
+--
+--     * "FRP.Yampa.Basic"        -- Primitive SFs
+--
+--     * "FRP.Yampa.Conditional"  -- Apply one SF or another depending on a condition
+--
+--     * "FRP.Yampa.Delays"       -- Delay a signal
+--
+--     * "FRP.Yampa.Event"        -- Event combinators
+--
+--     * "FRP.Yampa.EventS"       -- Event Signal Functions
+--
+--     * "FRP.Yampa.Hybrid"       -- Continuous-time to Discrete-time combinators
+--
+--     * "FRP.Yampa.Integration"  -- Integration and derivation and sums
+--
+--     * "FRP.Yampa.Loop"         -- Feedback loops
+--
+--     * "FRP.Yampa.Random"       -- Random signals
+--
+--     * "FRP.Yampa.Scan"         -- Scanning or folding a signal
+--
+--     * "FRP.Yampa.Switches"     -- Dynamically changing an SF based on the value of a signal
+--
+--     * "FRP.Yampa.Task"         -- SFs that terminate and are followed by other SFs.
+--
+--     * "FRP.Yampa.Time"         -- Signals that represent time
+--
+-- * Execution
+--
+--     * "FRP.Yampa.Simulation" -- Reactimation/evaluation
+--
+-- * Auxiliary modules
+--
+--     * "FRP.Yampa.Arrow" -- Arrow-generic functions
 
 -- ToDo:
 --
@@ -461,7 +457,6 @@
 
 ) where
 
-import Control.Arrow
 
 import FRP.Yampa.InternalCore
 import FRP.Yampa.Basic
@@ -478,8 +473,9 @@
 import FRP.Yampa.Simulation
 import FRP.Yampa.Switches
 import FRP.Yampa.Time
+
+import Control.Arrow
 import Data.VectorSpace
--- import FRP.Yampa.VectorSpace
 
 -- Vim modeline
 -- vim:set tabstop=8 expandtab: